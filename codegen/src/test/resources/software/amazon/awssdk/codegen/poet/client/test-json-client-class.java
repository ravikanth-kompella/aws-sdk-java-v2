--- conflicted
+++ resolved
@@ -52,12 +52,7 @@
 import software.amazon.awssdk.services.json.transform.PaginatedOperationWithResultKeyRequestMarshaller;
 import software.amazon.awssdk.services.json.transform.PaginatedOperationWithoutResultKeyRequestMarshaller;
 import software.amazon.awssdk.services.json.transform.StreamingInputOperationRequestMarshaller;
-<<<<<<< HEAD
-=======
-import software.amazon.awssdk.services.json.transform.StreamingInputOperationResponseUnmarshaller;
 import software.amazon.awssdk.services.json.transform.StreamingInputOutputOperationRequestMarshaller;
-import software.amazon.awssdk.services.json.transform.StreamingInputOutputOperationResponseUnmarshaller;
->>>>>>> 39d1eeba
 import software.amazon.awssdk.services.json.transform.StreamingOutputOperationRequestMarshaller;
 
 /**
@@ -495,27 +490,27 @@
      */
     @Override
     public <ReturnT> ReturnT streamingInputOutputOperation(
-            StreamingInputOutputOperationRequest streamingInputOutputOperationRequest, RequestBody requestBody,
-            ResponseTransformer<StreamingInputOutputOperationResponse, ReturnT> responseTransformer) throws AwsServiceException,
-            SdkClientException, JsonException {
+        StreamingInputOutputOperationRequest streamingInputOutputOperationRequest, RequestBody requestBody,
+        ResponseTransformer<StreamingInputOutputOperationResponse, ReturnT> responseTransformer) throws AwsServiceException,
+                                                                                                        SdkClientException, JsonException {
         streamingInputOutputOperationRequest = applySignerOverride(streamingInputOutputOperationRequest,
-                Aws4UnsignedPayloadSigner.create());
+                                                                   Aws4UnsignedPayloadSigner.create());
 
         HttpResponseHandler<StreamingInputOutputOperationResponse> responseHandler = protocolFactory.createResponseHandler(
-                new JsonOperationMetadata().withPayloadJson(false).withHasStreamingSuccessResponse(true),
-                new StreamingInputOutputOperationResponseUnmarshaller());
+            new JsonOperationMetadata().withPayloadJson(false).withHasStreamingSuccessResponse(true),
+            StreamingInputOutputOperationResponse::builder);
 
         HttpResponseHandler<AwsServiceException> errorResponseHandler = createErrorResponseHandler(protocolFactory);
 
         return clientHandler.execute(
-                new ClientExecutionParams<StreamingInputOutputOperationRequest, StreamingInputOutputOperationResponse>()
-                        .withResponseHandler(responseHandler)
-                        .withErrorResponseHandler(errorResponseHandler)
-                        .withInput(streamingInputOutputOperationRequest)
-                        .withMarshaller(
-                                new StreamingRequestMarshaller<StreamingInputOutputOperationRequest>(
-                                        new StreamingInputOutputOperationRequestMarshaller(protocolFactory), requestBody)),
-                responseTransformer);
+            new ClientExecutionParams<StreamingInputOutputOperationRequest, StreamingInputOutputOperationResponse>()
+                .withResponseHandler(responseHandler)
+                .withErrorResponseHandler(errorResponseHandler)
+                .withInput(streamingInputOutputOperationRequest)
+                .withMarshaller(
+                    new StreamingRequestMarshaller<StreamingInputOutputOperationRequest>(
+                        new StreamingInputOutputOperationRequestMarshaller(protocolFactory), requestBody)),
+            responseTransformer);
     }
 
     /**
@@ -565,26 +560,14 @@
 
     private software.amazon.awssdk.awscore.protocol.json.AwsJsonProtocolFactory init(boolean supportsCbor) {
         return new AwsJsonProtocolFactory(
-<<<<<<< HEAD
             new JsonClientMetadata()
                 .withSupportsCbor(supportsCbor)
                 .withSupportsIon(false)
                 .withBaseServiceExceptionClass(software.amazon.awssdk.services.json.model.JsonException.class)
-                .withContentTypeOverride("")
                 .addErrorMetadata(
                     new JsonErrorShapeMetadata().withErrorCode("InvalidInput").withModeledClass(
                         InvalidInputException.class)), AwsJsonProtocolMetadata.builder().protocolVersion("1.1")
                                                                               .protocol(AwsJsonProtocol.REST_JSON).build());
-=======
-                new JsonClientMetadata()
-                        .withSupportsCbor(supportsCbor)
-                        .withSupportsIon(false)
-                        .withBaseServiceExceptionClass(software.amazon.awssdk.services.json.model.JsonException.class)
-                        .addErrorMetadata(
-                                new JsonErrorShapeMetadata().withErrorCode("InvalidInput").withModeledClass(
-                                        InvalidInputException.class)), AwsJsonProtocolMetadata.builder().protocolVersion("1.1")
-                        .protocol(AwsJsonProtocol.REST_JSON).build());
->>>>>>> 39d1eeba
     }
 
     @Override
@@ -607,8 +590,8 @@
         }
         Consumer<AwsRequestOverrideConfiguration.Builder> signerOverride = b -> b.signer(signer).build();
         AwsRequestOverrideConfiguration overrideConfiguration = request.overrideConfiguration()
-                .map(c -> c.toBuilder().applyMutation(signerOverride).build())
-                .orElse((AwsRequestOverrideConfiguration.builder().applyMutation(signerOverride).build()));
+                                                                       .map(c -> c.toBuilder().applyMutation(signerOverride).build())
+                                                                       .orElse((AwsRequestOverrideConfiguration.builder().applyMutation(signerOverride).build()));
         return (T) request.toBuilder().overrideConfiguration(overrideConfiguration).build();
     }
 }