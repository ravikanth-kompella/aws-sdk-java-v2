<?xml version="1.0"?>
<!--
  ~ Copyright 2010-2017 Amazon.com, Inc. or its affiliates. All Rights Reserved.
  ~
  ~ Licensed under the Apache License, Version 2.0 (the "License").
  ~ You may not use this file except in compliance with the License.
  ~ A copy of the License is located at
  ~
  ~  http://aws.amazon.com/apache2.0
  ~
  ~ or in the "license" file accompanying this file. This file is distributed
  ~ on an "AS IS" BASIS, WITHOUT WARRANTIES OR CONDITIONS OF ANY KIND, either
  ~ express or implied. See the License for the specific language governing
  ~ permissions and limitations under the License.
  -->

<project xsi:schemaLocation="http://maven.apache.org/POM/4.0.0 http://maven.apache.org/xsd/maven-4.0.0.xsd"
         xmlns="http://maven.apache.org/POM/4.0.0"
         xmlns:xsi="http://www.w3.org/2001/XMLSchema-instance">
    <modelVersion>4.0.0</modelVersion>
    <parent>
        <groupId>software.amazon.awssdk</groupId>
        <artifactId>services</artifactId>
<<<<<<< HEAD
        <version>2.0.0-preview-5</version>
=======
        <version>2.0.0-preview-6-SNAPSHOT</version>
>>>>>>> 164ba1a9
    </parent>
    <artifactId>opsworkscm</artifactId>
    <name>AWS Java SDK :: Services :: AWS OpsWorks for Chef Automate</name>
    <description>The AWS Java SDK for AWS OpsWorks for Chef Automate module holds the client classes that are used for
        communicating with AWS OpsWorks for Chef Automate Service
    </description>
    <url>https://aws.amazon.com/sdkforjava</url>
</project><|MERGE_RESOLUTION|>--- conflicted
+++ resolved
@@ -21,11 +21,7 @@
     <parent>
         <groupId>software.amazon.awssdk</groupId>
         <artifactId>services</artifactId>
-<<<<<<< HEAD
-        <version>2.0.0-preview-5</version>
-=======
         <version>2.0.0-preview-6-SNAPSHOT</version>
->>>>>>> 164ba1a9
     </parent>
     <artifactId>opsworkscm</artifactId>
     <name>AWS Java SDK :: Services :: AWS OpsWorks for Chef Automate</name>
